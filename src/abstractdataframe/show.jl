#' @exported
#' @description
#'
#' Returns a string summary of an AbstractDataFrame in a standardized
#' form. For example, a standard DataFrame with 10 rows and 5 columns
#' will be summarized as "10x5 DataFrame".
#'
#' @param df::AbstractDataFrame The AbstractDataFrame to be summarized.
#'
#' @returns res::UTF8String The summary of `df`.
#'
#' @examples
#'
#' summary(DataFrame(A = 1:10))
function Base.summary(df::AbstractDataFrame) # -> UTF8String
    nrows, ncols = size(df)
    return utf8(@sprintf "%dx%d %s" nrows ncols typeof(df))
end

#' @description
#'
#' Determine the number of UTF8 characters that would be used to
#' render a value.
#'
#' @param x::Any A value whose string width will be computed.
#'
#' @returns w::Int The width of the string.
#'
#' @examples
#'
#' ourstrwidth("abc")
#' ourstrwidth(10000)
<<<<<<< HEAD
begin
    io = IOBuffer(Array(UInt8, 80), true, true)
=======
let
    local io = IOBuffer(Array(UInt8, 80), true, true)
>>>>>>> 8e70760b
    global ourstrwidth
    function ourstrwidth(x::Any) # -> Int
        truncate(io, 0)
        ourshowcompact(io, x)
        return position(io)
    end
    ourstrwidth(x::String) = strwidth(x) + 2 # -> Int
    myconv = VERSION < v"0.4-" ? convert : Base.unsafe_convert
    ourstrwidth(s::Symbol) =
        @compat Int(ccall(:u8_strwidth,
                          Csize_t,
                          (Ptr{UInt8}, ),
                          myconv(Ptr{UInt8}, s)))
end

#' @description
#'
#' Render a value to an IO object in a compact format. Unlike
#' Base.showcompact, we render strings without surrounding quote
#' marks.
#'
#' @param io::IO An IO object to be printed to.
#' @param x::Any A value to be printed.
#'
#' @returns x::Nothing A `nothing` value.
#'
#' @examples
#'
#' ourshowcompact(STDOUT, "abc")
#' ourshowcompact(STDOUT, 10000)
ourshowcompact(io::IO, x::Any) = showcompact(io, x) # -> Nothing
ourshowcompact(io::IO, x::String) = showcompact(io, x) # -> Nothing
ourshowcompact(io::IO, x::Symbol) = print(io, x) # -> Nothing

#' @description
#'
#' Calculates, for each column of an AbstractDataFrame, the maximum
#' string width used to render either the name of that column or the
#' longest entry in that column -- among the rows of the AbstractDataFrame
#' will be rendered to IO. The widths for all columns are returned as a
#' vector.
#'
#' NOTE: The last entry of the result vector is the string width of the
#'       implicit row ID column contained in every AbstractDataFrame.
#'
#' @param df::AbstractDataFrame The AbstractDataFrame whose columns will be
#'        printed.
#' @param rowindices1::AbstractVector{Int} A set of indices of the first
#'        chunk of the AbstractDataFrame that would be rendered to IO.
#' @param rowindices2::AbstractVector{Int} A set of indices of the second
#'        chunk of the AbstractDataFrame that would be rendered to IO. Can
#'        be empty if the AbstractDataFrame would be printed without any
#'        ellipses.
#' @param rowlabel::String The label that will be used when rendered the
#'        numeric ID's of each row. Typically, this will be set to "Row".
#'
#' @returns widths::Vector{Int} The maximum string widths required to render
#'          each column, including that column's name.
#'
#' @examples
#'
#' df = DataFrame(A = 1:3, B = ["x", "yy", "z"])
#' maxwidths = getmaxwidths(df, 1:1, 3:3, :Row)
function getmaxwidths(df::AbstractDataFrame,
                      rowindices1::AbstractVector{Int},
                      rowindices2::AbstractVector{Int},
                      rowlabel::Symbol) # -> Vector{Int}
    maxwidths = Array(Int, size(df, 2) + 1)

    # TODO: Move this definition somewhere else
    NAstrwidth = 2
    undefstrwidth = ourstrwidth(Base.undef_ref_str)

    j = 1
    for (name, col) in eachcol(df)
        # (1) Consider length of column name
        maxwidth = ourstrwidth(name)

        # (2) Consider length of longest entry in that column
        for indices in (rowindices1, rowindices2)
            for i in indices
                if isna(col, i)
                    maxwidth = max(maxwidth, NAstrwidth)
                else
                    try
                        maxwidth = max(maxwidth, ourstrwidth(col[i]))
                    catch
                        maxwidth = max(maxwidth, undefstrwidth)
                    end
                end
            end
        end
        maxwidths[j] = maxwidth
        j += 1
    end

    rowmaxwidth1 = isempty(rowindices1) ? 0 : ndigits(maximum(rowindices1))
    rowmaxwidth2 = isempty(rowindices2) ? 0 : ndigits(maximum(rowindices2))

    maxwidths[j] = max(max(rowmaxwidth1, rowmaxwidth2), ourstrwidth(rowlabel))

    return maxwidths
end

#' @description
#'
#' Given the maximum widths required to render each column of an
#' AbstractDataFrame, this returns the total number of UTF8 characters
#' that would be required to render an entire row to an IO system.
#'
#' NOTE: This width includes the whitespace and special characters used to
#'       pretty print the AbstractDataFrame.
#'
#' @param maxwidths::Vector{Int} The maximum width needed to render each
#'        column of an AbstractDataFrame.
#'
#' @returns totalwidth::Int The total width required to render a complete row
#'          of the AbstractDataFrame for which `maxwidths` was computed.
#'
#' @examples
#'
#' df = DataFrame(A = 1:3, B = ["x", "yy", "z"])
#' maxwidths = getmaxwidths(df, 1:1, 3:3, "Row")
#' totalwidth = getprintedwidth(maxwidths))
function getprintedwidth(maxwidths::Vector{Int}) # -> Int
    # Include length of line-initial |
    totalwidth = 1
    for i in 1:length(maxwidths)
        # Include length of field + 2 spaces + trailing |
        totalwidth += maxwidths[i] + 3
    end
    return totalwidth
end

#' @description
#'
#' When rendering an AbstractDataFrame to a REPL window in chunks, each of
#' which will fit within the width of the REPL window, this function will
#' return the indices of the columns that should be included in each chunk.
#'
#' NOTE: The resulting bounds should be interpreted as follows: the
#'       i-th chunk bound is the index MINUS 1 of the first column in the
#'       i-th chunk. The (i + 1)-th chunk bound is the EXACT index of the
#'       last column in the i-th chunk. For example, the bounds [0, 3, 5]
#'       imply that the first chunk contains columns 1-3 and the second chunk
#'       contains columns 4-5.
#'
#' @param maxwidths::Vector{Int} The maximum width needed to render each
#'        column of an AbstractDataFrame.
#' @param splitchunks::Bool Should the output be split into chunks at all or
#'        should only one chunk be constructed for the entire
#'        AbstractDataFrame?
#'
#' @returns chunkbounds::Vector{Int} The bounds of each chunk of columns.
#'
#' @examples
#'
#' df = DataFrame(A = 1:3, B = ["x", "yy", "z"])
#' maxwidths = getmaxwidths(df, 1:1, 3:3, "Row")
#' chunkbounds = getchunkbounds(maxwidths, true)
function getchunkbounds(maxwidths::Vector{Int},
                        splitchunks::Bool) # -> Vector{Int}
    ncols = length(maxwidths) - 1
    rowmaxwidth = maxwidths[ncols + 1]
    _, availablewidth = Base.tty_size()
    if splitchunks
        chunkbounds = [0]
        # Include 2 spaces + 2 | characters for row/col label
        totalwidth = rowmaxwidth + 4
        for j in 1:ncols
            # Include 2 spaces + | character in per-column character count
            totalwidth += maxwidths[j] + 3
            if totalwidth > availablewidth
                push!(chunkbounds, j - 1)
                totalwidth = rowmaxwidth + 4 + maxwidths[j] + 3
            end
        end
        push!(chunkbounds, ncols)
    else
        chunkbounds = [0, ncols]
    end
    return chunkbounds
end

#' @description
#'
#' Render a subset of rows and columns of an AbstractDataFrame to an
#' IO system. For chunked printing, this function is used to print a
#' single chunk, starting from the first indicated column and ending with
#' the last indicated column. Assumes that the maximum string widths
#' required for printing have been precomputed.
#'
#' @param io::IO The IO system to which `df` will be printed.
#' @param df::AbstractDataFrame An AbstractDataFrame.
#' @param rowindices::AbstractVector{Int} The indices of the subset of rows
#'        that will be rendered to `io`.
#' @param maxwidths::Vector{Int} The pre-computed maximum string width
#'        required to render each column.
#' @param leftcol::Int The index of the first column in a chunk to be
#'        rendered.
#' @param rightcol::Int The index of the last column in a chunk to be
#'        rendered.
#'
#' @returns o::Nothing A `nothing` value.
#'
#' @examples
#'
#' df = DataFrame(A = 1:3, B = ["x", "y", "z"])
#' showrowindices(STDOUT, df, 1:2, [1, 1, 5], 1, 2)
function showrowindices(io::IO,
                        df::AbstractDataFrame,
                        rowindices::AbstractVector{Int},
                        maxwidths::Vector{Int},
                        leftcol::Int,
                        rightcol::Int) # -> Nothing
    rowmaxwidth = maxwidths[end]

    for i in rowindices
        # Print row ID
        @printf io "| %d" i
        padding = rowmaxwidth - ndigits(i)
        for _ in 1:padding
            write(io, ' ')
        end
        print(io, " | ")
        # Print DataFrame entry
        for j in leftcol:rightcol
            strlen = 0
            try
                strlen = ourstrwidth(df[i, j])
                ourshowcompact(io, df[i, j])
            catch
                strlen = ourstrwidth(Base.undef_ref_str)
                ourshowcompact(io, Base.undef_ref_str)
            end
            padding = maxwidths[j] - strlen
            for _ in 1:padding
                write(io, ' ')
            end
            if j == rightcol
                if i == rowindices[end]
                    print(io, " |")
                else
                    print(io, " |\n")
                end
            else
                print(io, " | ")
            end
        end
    end
    return
end

#' @description
#'
#' Render a subset of rows (possibly in chunks) of an AbstractDataFrame to an
#' IO system. Users can control
#'
#' NOTE: The value of `maxwidths[end]` must be the string width of
#' `rowlabel`.
#'
#' @param io::IO The IO system to which `df` will be printed.
#' @param df::AbstractDataFrame An AbstractDataFrame.
#' @param rowindices1::AbstractVector{Int} The indices of the first subset
#'        of rows to be rendered.
#' @param rowindices2::AbstractVector{Int} The indices of the second subset
#'        of rows to be rendered. An ellipsis will be printed before
#'        rendering this second subset of rows.
#' @param maxwidths::Vector{Int} The pre-computed maximum string width
#'        required to render each column.
#' @param splitchunks::Bool Should the printing of the AbstractDataFrame
#'        be done in chunks? Defaults to `false`.
#' @param rowlabel::Symbol What label should be printed when rendering the
#'        numeric ID's of each row? Defaults to `"Row"`.
#' @param displaysummary::Bool Should a brief string summary of the
#'        AbstractDataFrame be rendered to the IO system before printing the
#'        contents of the renderable rows? Defaults to `true`.
#'
#' @returns o::Nothing A `nothing` value.
#'
#' @examples
#'
#' df = DataFrame(A = 1:3, B = ["x", "y", "z"])
#' showrows(STDOUT, df, 1:2, 3:3, [1, 1, 5], false, :Row, true)
function showrows(io::IO,
                  df::AbstractDataFrame,
                  rowindices1::AbstractVector{Int},
                  rowindices2::AbstractVector{Int},
                  maxwidths::Vector{Int},
                  splitchunks::Bool = false,
                  rowlabel::Symbol = symbol("Row"),
                  displaysummary::Bool = true) # -> Nothing
    ncols = size(df, 2)

    if displaysummary
        println(io, summary(df))
    end

    if isempty(rowindices1)
        return
    end

    rowmaxwidth = maxwidths[ncols + 1]
    chunkbounds = getchunkbounds(maxwidths, splitchunks)
    nchunks = length(chunkbounds) - 1

    for chunkindex in 1:nchunks
        leftcol = chunkbounds[chunkindex] + 1
        rightcol = chunkbounds[chunkindex + 1]

        # Print column names
        @printf io "| %s" rowlabel
        padding = rowmaxwidth - ourstrwidth(rowlabel)
        for itr in 1:padding
            write(io, ' ')
        end
        @printf io " | "
        for j in leftcol:rightcol
            s = _names(df)[j]
            ourshowcompact(io, s)
            padding = maxwidths[j] - ourstrwidth(s)
            for itr in 1:padding
                write(io, ' ')
            end
            if j == rightcol
                print(io, " |\n")
            else
                print(io, " | ")
            end
        end

        # Print table bounding line
        write(io, '|')
        for itr in 1:(rowmaxwidth + 2)
            write(io, '-')
        end
        write(io, '|')
        for j in leftcol:rightcol
            for itr in 1:(maxwidths[j] + 2)
                write(io, '-')
            end
            write(io, '|')
        end
        write(io, '\n')

        # Print main table body, potentially in two abbreviated sections
        showrowindices(io,
                       df,
                       rowindices1,
                       maxwidths,
                       leftcol,
                       rightcol)

        if !isempty(rowindices2)
            print(io, "\n⋮\n")
            showrowindices(io,
                           df,
                           rowindices2,
                           maxwidths,
                           leftcol,
                           rightcol)
        end

        # Print newlines to separate chunks
        if chunkindex < nchunks
            print(io, "\n\n")
        end
    end

    return
end

#' @exported
#' @description
#'
#' Render an AbstractDataFrame to an IO system. The specific visual
#' representation chosen depends on the width of the REPL window
#' from which the call to `show` derives. If the DataFrame could not
#' be rendered without splitting the output into chunks, a summary of the
#' columns is rendered instead of rendering the raw data. This dynamic
#' response to screen width can be configured using the argument
#' `splitchunks`.
#'
#' @param io::IO The IO system to which `df` will be printed.
#' @param df::AbstractDataFrame An AbstractDataFrame.
#' @param splitchunks::Bool Should the printing of the AbstractDataFrame
#'        be done in chunks? Defaults to `false`.
#' @param rowlabel::Symbol What label should be printed when rendering the
#'        numeric ID's of each row? Defaults to `"Row"`.
#' @param displaysummary::Bool Should a brief string summary of the
#'        AbstractDataFrame be rendered to the IO system before printing the
#'        contents of the renderable rows? Defaults to `true`.
#'
#' @returns o::Nothing A `nothing` value.
#'
#' @examples
#'
#' df = DataFrame(A = 1:3, B = ["x", "y", "z"])
#' show(STDOUT, df, false, :Row, true)
function Base.show(io::IO,
                   df::AbstractDataFrame,
                   splitchunks::Bool = true,
                   rowlabel::Symbol = symbol("Row"),
                   displaysummary::Bool = true) # -> Nothing
    nrows = size(df, 1)
    tty_rows, tty_cols = Base.tty_size()
    availableheight = tty_rows - 5
    nrowssubset = fld(availableheight, 2)
    bound = min(nrowssubset - 1, nrows)
    if nrows <= availableheight
        rowindices1 = 1:nrows
        rowindices2 = 1:0
    else
        rowindices1 = 1:bound
        rowindices2 = max(bound + 1, nrows - nrowssubset + 1):nrows
    end
    maxwidths = getmaxwidths(df, rowindices1, rowindices2, rowlabel)
    width = getprintedwidth(maxwidths)
    if width > tty_cols && !splitchunks
        showcols(io, df)
    else
        showrows(io,
                 df,
                 rowindices1,
                 rowindices2,
                 maxwidths,
                 splitchunks,
                 rowlabel,
                 displaysummary)
    end
    return
end

#' @exported
#' @description
#'
#' Render an AbstractDataFrame to STDOUT with or without chunking. See
#' other `show` documentation for details. This is mainly used to force
#' showing the AbstractDataFrame in chunks.
#'
#' @param df::AbstractDataFrame An AbstractDataFrame.
#' @param splitchunks::Bool Should the printing of the AbstractDataFrame
#'        be done in chunks? Defaults to `false`.
#'
#' @returns o::Nothing A `nothing` value.
#'
#' @examples
#'
#' df = DataFrame(A = 1:3, B = ["x", "y", "z"])
#' show(df, true)
function Base.show(df::AbstractDataFrame,
                   splitchunks::Bool = true) # -> Nothing
    return show(STDOUT, df, splitchunks)
end

#' @exported
#' @description
#'
#' Render all of the rows of an AbstractDataFrame to an IO system. See
#' `show` documentation for details.
#'
#' @param io::IO The IO system to which `df` will be printed.
#' @param df::AbstractDataFrame An AbstractDataFrame.
#' @param splitchunks::Bool Should the printing of the AbstractDataFrame
#'        be done in chunks? Defaults to `false`.
#' @param rowlabel::Symbol What label should be printed when rendering the
#'        numeric ID's of each row? Defaults to `"Row"`.
#' @param displaysummary::Bool Should a brief string summary of the
#'        AbstractDataFrame be rendered to the IO system before printing the
#'        contents of the renderable rows? Defaults to `true`.
#'
#' @returns o::Nothing A `nothing` value.
#'
#' @examples
#'
#' df = DataFrame(A = 1:3, B = ["x", "y", "z"])
#' showall(STDOUT, df, false, :Row, true)
function Base.showall(io::IO,
                      df::AbstractDataFrame,
                      splitchunks::Bool = false,
                      rowlabel::Symbol = symbol("Row"),
                      displaysummary::Bool = true) # -> Nothing
    rowindices1 = 1:size(df, 1)
    rowindices2 = 1:0
    maxwidths = getmaxwidths(df, rowindices1, rowindices2, rowlabel)
    width = getprintedwidth(maxwidths)
    showrows(io,
             df,
             rowindices1,
             rowindices2,
             maxwidths,
             splitchunks,
             rowlabel,
             displaysummary)
    return
end

#' @exported
#' @description
#'
#' Render all of the rows of an AbstractDataFrame to STDOUT. See
#' `showall` documentation for details.
#'
#' @param df::AbstractDataFrame An AbstractDataFrame.
#' @param splitchunks::Bool Should the printing of the AbstractDataFrame
#'        be done in chunks? Defaults to `false`.
#'
#' @returns o::Nothing A `nothing` value.
#'
#' @examples
#'
#' df = DataFrame(A = 1:3, B = ["x", "y", "z"])
#' showall(df, true)
function Base.showall(df::AbstractDataFrame,
                      splitchunks::Bool = false) # -> Nothing
    showall(STDOUT, df, splitchunks)
    return
end

#' @description
#'
#' Render a summary of the column names, column types and column missingness
#' count.
#'
#' @param io::IO The `io` to be rendered to.
#' @param df::AbstractDataFrame An AbstractDataFrame.
#'
#' @returns o::Nothing A `nothing` value.
#'
#' @examples
#'
#' df = DataFrame(A = 1:3, B = ["x", "y", "z"])
#' showcols(df, true)
function showcols(io::IO, df::AbstractDataFrame) # -> Nothing
    println(io, summary(df))
    metadata = DataFrame(Name = _names(df),
                         Eltype = eltypes(df),
                         Missing = colmissing(df))
    showall(io, metadata, true, symbol("Col #"), false)
    return
end

showcols(df::AbstractDataFrame) = showcols(STDOUT, df) # -> Nothing<|MERGE_RESOLUTION|>--- conflicted
+++ resolved
@@ -30,13 +30,8 @@
 #'
 #' ourstrwidth("abc")
 #' ourstrwidth(10000)
-<<<<<<< HEAD
-begin
-    io = IOBuffer(Array(UInt8, 80), true, true)
-=======
 let
     local io = IOBuffer(Array(UInt8, 80), true, true)
->>>>>>> 8e70760b
     global ourstrwidth
     function ourstrwidth(x::Any) # -> Int
         truncate(io, 0)
